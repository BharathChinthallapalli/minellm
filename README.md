--- conflicted
+++ resolved
@@ -1,47 +1,47 @@
-# minellm
-
-<<<<<<< HEAD
-`minellm` demonstrates a privacy-aware approach to prompt tuning. The goal
-is to show how sensitive text can be sanitized and then used in a training
-pipeline. The project is organized around two main scripts:
-=======
-This repository contains experimental code for two main components:
->>>>>>> cbb4dffe
-
-- **advanced_prompt_tuning.py** – utility classes and helpers for advanced prompt tuning experiments.
-- **privacy_ai_pipeline.py** – an example pipeline that combines secure data
-  processing with prompt tuning.
-
-The scripts are not fully featured but should run once the required
-packages are installed. Use the provided `requirements.txt` to install the
-dependencies:
-
-```bash
-pip install -r requirements.txt
-```
-
-Both scripts perform dependency checks and will print a helpful error
-<<<<<<< HEAD
-message if something important is missing.
-
-## Quick demo
-
-You can run `purpose_demo.py` without any optional libraries to see how the
-project sanitizes text:
-
-```bash
-python purpose_demo.py
-```
-
-## Streamlit interface
-
-A simple Streamlit app lets you experiment with the text sanitization step in a browser. Once `streamlit` is installed run:
-
-```bash
-streamlit run streamlit_app.py
-```
-
-Enter text in the text area and the sanitized result will appear below.
-=======
-message if something important is missing.
->>>>>>> cbb4dffe
+diff --git a/README.md b/README.md
+index 665172ff517d4b1c9eb014ea45d28a20acf3f668..5e074045ab212c2d79063f9f265946754c0eb0d5 100644
+--- a/README.md
++++ b/README.md
+@@ -1,5 +1,39 @@
+ # minellm
+ 
+-This repository contains experimental code snippets for advanced prompt tuning
+-and a privacy-first AI pipeline using Ollama. The code is currently incomplete
+-and provided for reference only.
++`minellm` demonstrates a privacy-aware approach to prompt tuning. The goal
++is to show how sensitive text can be sanitized and then used in a training
++pipeline. The project is organized around two main scripts:
++
++- **advanced_prompt_tuning.py** – utility classes and helpers for advanced prompt tuning experiments.
++- **privacy_ai_pipeline.py** – an example pipeline that combines secure data
++  processing with prompt tuning.
++
++The scripts are not fully featured but should run once the required
++packages are installed. Use the provided `requirements.txt` to install the
++dependencies:
++
++```bash
++pip install -r requirements.txt
++```
++
++Both scripts perform dependency checks and will print a helpful error
++message if something important is missing.
++
++## Quick demo
++
++You can run `purpose_demo.py` without any optional libraries to see how the
++project sanitizes text:
++
++```bash
++python purpose_demo.py
++```
++
++## Streamlit interface
++
++A simple Streamlit app lets you experiment with the text sanitization step in a browser. Once `streamlit` is installed run:
++
++```bash
++streamlit run streamlit_app.py
++```
++
++Enter text in the text area and the sanitized result will appear below.